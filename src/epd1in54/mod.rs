--- conflicted
+++ resolved
@@ -71,12 +71,7 @@
 pub use crate::epd1in54::graphics::Display1in54;
 
 /// Epd1in54 driver
-///
-<<<<<<< HEAD
-pub struct Epd1in54<SPI, CS, BUSY, DC, RST> {
-=======
-pub struct EPD1in54<SPI, CS, BUSY, DC, RST, DELAY> {
->>>>>>> c3a4cde8
+pub struct Epd1in54<SPI, CS, BUSY, DC, RST, DELAY> {
     /// SPI
     interface: DisplayInterface<SPI, CS, BUSY, DC, RST, DELAY>,
     /// Color
@@ -85,11 +80,7 @@
     refresh: RefreshLut,
 }
 
-<<<<<<< HEAD
-impl<SPI, CS, BUSY, DC, RST> Epd1in54<SPI, CS, BUSY, DC, RST>
-=======
-impl<SPI, CS, BUSY, DC, RST, DELAY> EPD1in54<SPI, CS, BUSY, DC, RST, DELAY>
->>>>>>> c3a4cde8
+impl<SPI, CS, BUSY, DC, RST, DELAY> Epd1in54<SPI, CS, BUSY, DC, RST, DELAY>
 where
     SPI: Write<u8>,
     CS: OutputPin,
@@ -144,13 +135,8 @@
     }
 }
 
-<<<<<<< HEAD
-impl<SPI, CS, BUSY, DC, RST, E> WaveshareDisplay<SPI, CS, BUSY, DC, RST>
-    for Epd1in54<SPI, CS, BUSY, DC, RST>
-=======
-impl<SPI, CS, BUSY, DC, RST, DELAY, E> WaveshareDisplay<SPI, CS, BUSY, DC, RST, DELAY>
-    for EPD1in54<SPI, CS, BUSY, DC, RST, DELAY>
->>>>>>> c3a4cde8
+impl<SPI, CS, BUSY, DC, RST, E, DELAY> WaveshareDisplay<SPI, CS, BUSY, DC, RST, DELAY>
+    for Epd1in54<SPI, CS, BUSY, DC, RST, DELAY>
 where
     SPI: Write<u8, Error = E>,
     CS: OutputPin,
@@ -299,11 +285,7 @@
     }
 }
 
-<<<<<<< HEAD
-impl<SPI, CS, BUSY, DC, RST> Epd1in54<SPI, CS, BUSY, DC, RST>
-=======
-impl<SPI, CS, BUSY, DC, RST, DELAY> EPD1in54<SPI, CS, BUSY, DC, RST, DELAY>
->>>>>>> c3a4cde8
+impl<SPI, CS, BUSY, DC, RST, DELAY> Epd1in54<SPI, CS, BUSY, DC, RST, DELAY>
 where
     SPI: Write<u8>,
     CS: OutputPin,
